--- conflicted
+++ resolved
@@ -192,23 +192,19 @@
         choices=['full', 'thin'],
         default=None
     )
-<<<<<<< HEAD
+    
+    parser.add_argument(
+        '--check-libs-only',
+        action='store_true',
+        help='Do not build anything. Only check the dependencies of installed executables and '
+             'libraries.'
+    )
     parser.add_argument(
         '--snyk',
         help="Run Snyk Vulnerability scan on the downloaded and extracted dependencies. "
              "Sets download-extract-only = True as well.",
         action='store_true'
     )
-=======
-
-    parser.add_argument(
-        '--check-libs-only',
-        action='store_true',
-        help='Do not build anything. Only check the dependencies of installed executables and '
-             'libraries.'
-    )
-
->>>>>>> 5191db4e
     args = parser.parse_args()
 
     # ---------------------------------------------------------------------------------------------
